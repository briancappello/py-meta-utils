--- conflicted
+++ resolved
@@ -496,12 +496,8 @@
     __optional_class = None
 
     def __new__(mcs, name, bases, clsdict):
-<<<<<<< HEAD
-        mcs.__optional_class = super().__new__(mcs, name, bases, clsdict)
-=======
         if mcs.__optional_class is None or '__classcell__' in clsdict:
             mcs.__optional_class = super().__new__(mcs, name, bases, clsdict)
->>>>>>> 8de20be0
         return mcs.__optional_class
 
     def __getattr__(self, item):
